name: Test, Build, Push, and Deploy

on:
  pull_request:
    branches: [ main ]

  push:
    branches: [ main ]            
    tags:
      - 'prd-*'             

jobs:
  test:
    runs-on: ubuntu-latest
    steps:
      - name: Checkout code
        uses: actions/checkout@v3

      - name: Set up Python
        uses: actions/setup-python@v4
        with:
          python-version: 3.11

      - name: Install dependencies
        run: |
          pip install -r requirements.txt
          pip install pytest

      - name: Run unit tests
        run: pytest

  build:
    needs: test
<<<<<<< HEAD
    if: github.event_name == 'push' && (github.ref == 'refs/heads/main' || startsWith(github.ref, 'refs/tags/prd-'))
=======
    if: github.event_name == 'push' 
>>>>>>> 8f0f38b8
    runs-on: ubuntu-latest
    steps:
      - name: Checkout code
        uses: actions/checkout@v3

      - name: Set up Docker Buildx
        uses: docker/setup-buildx-action@v3

      - name: Log in to DockerHub
        uses: docker/login-action@v3
        with:
          username: ${{ secrets.DOCKERHUB_USERNAME }}
          password: ${{ secrets.DOCKERHUB_TOKEN }}

      - name: Build and push Docker image
        uses: docker/build-push-action@v5
        with:
          context: .
          push: true
          platforms: linux/amd64,linux/arm64
          tags: |
            watermellow8/root-solver:latest
            watermellow8/root-solver:${{ github.ref_name }}

  deploy:
    needs: build
    if: github.ref == 'refs/heads/main' || startsWith(github.ref, 'refs/tags/prd-')
    runs-on: ubuntu-latest
    steps:
      - name: Deploy via SSH
        uses: appleboy/ssh-action@v1.0.0
        with:
          host: ${{ secrets.VM_HOST }}
          username: ${{ secrets.VM_USER }}
          key: ${{ secrets.GCLOUD_SSH_PRIVATE_KEY }}
          script: |
            docker pull watermellow8/root-solver:latest
<<<<<<< HEAD
            docker stop root-solver || echo "No container running"
            docker rm root-solver || echo "No container found"
=======
            docker stop root-solver || true
            docker rm root-solver || true
>>>>>>> 8f0f38b8
            docker run -d --name root-solver -p 80:8000 watermellow8/root-solver:latest<|MERGE_RESOLUTION|>--- conflicted
+++ resolved
@@ -5,9 +5,9 @@
     branches: [ main ]
 
   push:
-    branches: [ main ]            
+    branches: [ main ]
     tags:
-      - 'prd-*'             
+      - 'prd-*'
 
 jobs:
   test:
@@ -31,11 +31,7 @@
 
   build:
     needs: test
-<<<<<<< HEAD
     if: github.event_name == 'push' && (github.ref == 'refs/heads/main' || startsWith(github.ref, 'refs/tags/prd-'))
-=======
-    if: github.event_name == 'push' 
->>>>>>> 8f0f38b8
     runs-on: ubuntu-latest
     steps:
       - name: Checkout code
@@ -73,11 +69,6 @@
           key: ${{ secrets.GCLOUD_SSH_PRIVATE_KEY }}
           script: |
             docker pull watermellow8/root-solver:latest
-<<<<<<< HEAD
             docker stop root-solver || echo "No container running"
             docker rm root-solver || echo "No container found"
-=======
-            docker stop root-solver || true
-            docker rm root-solver || true
->>>>>>> 8f0f38b8
-            docker run -d --name root-solver -p 80:8000 watermellow8/root-solver:latest+            docker run -d --name root-solver -p 80:8000 watermellow8/root-solver:latest
